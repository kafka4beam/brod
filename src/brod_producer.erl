%%%
%%%   Copyright (c) 2014, 2015, Klarna AB
%%%
%%%   Licensed under the Apache License, Version 2.0 (the "License");
%%%   you may not use this file except in compliance with the License.
%%%   You may obtain a copy of the License at
%%%
%%%       http://www.apache.org/licenses/LICENSE-2.0
%%%
%%%   Unless required by applicable law or agreed to in writing, software
%%%   distributed under the License is distributed on an "AS IS" BASIS,
%%%   WITHOUT WARRANTIES OR CONDITIONS OF ANY KIND, either express or implied.
%%%   See the License for the specific language governing permissions and
%%%   limitations under the License.
%%%

%%%=============================================================================
%%% @doc
%%% @copyright 2014, 2015 Klarna AB
%%% @end
%%%=============================================================================

-module(brod_producer).

-behaviour(gen_server).

%% Server API
-export([ start_link/2
        , start_link/3
        , stop/1
        , subscribe/3
        , get_request/1
        ]).

%% Kafka API
-export([ produce/4
        ]).

%% gen_server callbacks
-export([ init/1
        , handle_call/3
        , handle_cast/2
        , handle_info/2
        , terminate/2
        , code_change/3
        ]).

%%%_* Includes -----------------------------------------------------------------
-include("brod.hrl").
-include("brod_int.hrl").

%%%_* Records ------------------------------------------------------------------

-record(state, { hosts            :: [brod:host()]
               , debug            :: [term()]
               , sup_pid          :: pid()
               , options          :: proplists:proplist()
               , t_leaders        :: ets:tab()
               , blocked_requests :: queue:queue()
               , brokers          :: [#broker_metadata{}]
               , workers          :: [{leader_id(), pid()}]
               %% pending requests
               , leader_queues    :: [{leader_id(), queue:queue()}]
               , max_leader_queue_len :: integer()
               , sup_restarts_cnt :: integer()
               }).

%%%_* Macros -------------------------------------------------------------------
-define(SUP_RESTART_COOLDOWN_BASE_MS, 1000).
-define(MAX_SUP_RESTART_COOLDOWN_MS,  60000).

-define(DEFAULT_MAX_LEADER_QUEUE_LEN, 32).

%% ets table to keep incoming requests so that we
%% can resend data to kafka in case of leader rebalancing
%% and other errors we can handle here
-define(T_REQUESTS, t_requests).

%%%_* API ----------------------------------------------------------------------
-spec start_link([brod:host()], proplists:proplist()) ->
                    {ok, pid()} | {error, any()}.
start_link(Hosts, Options) ->
  start_link(Hosts, Options, []).

-spec start_link([brod:host()], proplists:proplist(), [term()]) ->
                    {ok, pid()} | {error, any()}.
start_link(Hosts, Options, Debug) ->
  case proplists:get_value(producer_id, Options) of
    undefined ->
      gen_server:start_link(?MODULE, [Hosts, Options, Debug], [{debug, Debug}]);
    ProducerId when is_atom(ProducerId) ->
      gen_server:start_link({local, ProducerId}, ?MODULE, [Hosts, Options, Debug], [{debug, Debug}])
  end.

-spec stop(pid()) -> ok | {error, any()}.
stop(Pid) ->
  gen_server:call(Pid, stop, infinity).

-spec produce(pid(), binary(), integer(), [{binary(), binary()}]) ->
                 {ok, reference()} | ok.
produce(Pid, Topic, Partition, KVList) ->
  Ref = erlang:make_ref(),
<<<<<<< HEAD
  SenderPid = self(),
  Msg = {produce, Ref, SenderPid, Topic, Partition, KVList},
  gen_server:call(Pid, Msg, infinity).

subscribe(Pid, WorkerPid, LeaderId) ->
  gen_server:call(Pid, {subscribe, WorkerPid, LeaderId}).

get_request(RequestRef) ->
  [Request] = ets:lookup(?T_REQUESTS, RequestRef),
  {ok, Request}.
=======
  gen_server:call(Pid, {produce, Sender, Ref, Topic, Partition, KVList},
                  infinity).

-spec debug(pid(), print | string() | none) -> ok.
%% @doc Enable debugging on producer and its connection to a broker
%%      debug(Pid, pring) prints debug info on stdout
%%      debug(Pid, File) prints debug info into a File
debug(Pid, print) ->
  do_debug(Pid, {trace, true}),
  do_debug(Pid, {log, print});
debug(Pid, File) when is_list(File) ->
  do_debug(Pid, {trace, true}),
  do_debug(Pid, {log_to_file, File}).

-spec no_debug(pid()) -> ok.
%% @doc Disable debugging
no_debug(Pid) ->
  do_debug(Pid, no_debug).

-spec get_sockets(pid()) -> {ok, [#socket{}]}.
get_sockets(Pid) ->
  gen_server:call(Pid, get_sockets, infinity).
>>>>>>> 8c7043b4

%%%_* gen_server callbacks -----------------------------------------------------
init([Hosts, Options, Debug]) ->
  erlang:process_flag(trap_exit, true),
  MaxLeaderQueueLen = proplists:get_value(max_leader_queue_len, Options,
                                          ?DEFAULT_MAX_LEADER_QUEUE_LEN),
  TabLeaders = ets:new(t_leaders, [protected]),
  ets:new(?T_REQUESTS, [protected, named_table, ordered_set,
                        {keypos, #request.ref}]),
  {ok, SupPid} = brod_producer_sup:start_link(),
  {ok, Brokers} = refresh_metadata(Hosts, TabLeaders),
  {ok, #state{ hosts            = Hosts
             , debug            = Debug
             , sup_pid          = SupPid
             , options          = Options
             , t_leaders        = TabLeaders
             , blocked_requests = queue:new()
             , brokers          = Brokers
             , workers          = []
             , leader_queues    = []
             , max_leader_queue_len = MaxLeaderQueueLen
             }}.

handle_call({produce, Ref, SenderPid, Topic, Partition, KVList},
            From, State) ->
  R = #request{ ref        = Ref
              , sender_pid = SenderPid
              , from       = From
              , topic      = Topic
              , partition  = Partition
              , data       = KVList},
  ets:insert(?T_REQUESTS, R),
  {ok, LeaderId} = get_leader_id(State#state.t_leaders, Topic, Partition),
  case lists:keyfind(LeaderId, 1, State#state.workers) of
    {_, WorkerPid} ->
      {_, LeaderQueue} = lists:keyfind(LeaderId, 1, State#state.leader_queues),
      case queue:len(LeaderQueue) < State#state.max_leader_queue_len of
        true ->
          ok = brod_producer_worker:produce(WorkerPid, Ref),
          LeaderQueues = lists:keystore(LeaderId, 1, State#state.leader_queues,
                                        {LeaderId, queue:in(Ref, LeaderQueue)}),
          {reply, {ok, Ref}, State#state{leader_queues = LeaderQueues}};
        false ->
          Blocked = queue:in({Ref, From}, State#state.blocked_requests),
          {noreply, State#state{blocked_requests = Blocked}}
      end;
    false ->
      ok = spawn_worker(Topic, Partition, State),
      Blocked = queue:in({Ref, From}, State#state.blocked_requests),
      {noreply, State#state{blocked_requests = Blocked}}
  end;
handle_call({subscribe, WorkerPid, LeaderId}, _From, State0) ->
  %% register worker
  Workers =
    lists:keystore(LeaderId, 1, State0#state.workers, {LeaderId, WorkerPid}),
  State = State0#state{workers = Workers},
  TabLeaders = State#state.t_leaders,
  EmptyQueue = queue:new(),
  case lists:keyfind(LeaderId, 1, State#state.leader_queues) of
    Res when Res =:= false orelse Res =:= EmptyQueue ->
      %% try to unblock producers when there are no pending requests
      Blocked0 = State#state.blocked_requests,
      {Queue, Blocked} =
        maybe_unblock(TabLeaders, LeaderId, WorkerPid, EmptyQueue, Blocked0),
      LeaderQueues = [{LeaderId, Queue} | State#state.leader_queues],
      {reply, ok, State#state{ leader_queues = LeaderQueues
                             , blocked_requests = Blocked
                             , sup_restarts_cnt = 0}}; % subscribe = recovery
    {_, Queue} ->
      %% re-send pending requests
      %% blocked will be picked up later in 'ack' handler
      ok = resend_outstanding(WorkerPid, queue:to_list(Queue)),
      {reply, ok, State#state{sup_restarts_cnt = 0}} % subscribe = recovery
  end;
handle_call(stop, _From, State) ->
  {stop, normal, ok, State};
handle_call(Request, _From, State) ->
  {reply, {error, {unsupported_call, Request}}, State}.

handle_cast(Msg, State) ->
  error_logger:warning_msg("Unexpected cast in ~p(~p): ~p",
                           [?MODULE, self(), Msg]),
  {noreply, State}.

handle_info({'EXIT', Pid, _Reason}, #state{sup_pid = Pid} = State0) ->
  %% protection agains restarts in a tight loop when cluster is unavailable
  SupRestartsCnt = State0#state.sup_restarts_cnt + 1,
  SleepMs = erlang:min(?SUP_RESTART_COOLDOWN_BASE_MS bsl SupRestartsCnt,
                       ?MAX_SUP_RESTART_COOLDOWN_MS),
  timer:sleep(SleepMs),
  error_logger:info_msg("Workers supervisor ~p crashed, recovering~n", [Pid]),
  TabLeaders = State0#state.t_leaders,
  ets:delete_all_objects(TabLeaders),
  {ok, SupPid} = brod_producer_sup:start_link(),
  {ok, Brokers} = refresh_metadata(State0#state.hosts, TabLeaders),
  State = State0#state{sup_pid = SupPid, brokers = Brokers},
  BlockedList = queue:to_list(State#state.blocked_requests),
  %% loop over ?T_REQUESTS and create new leader queues
  %% skip requests which are in blocked_reqeusts queue
  F = fun(#request{} = R, LeaderQueues) ->
          Ref = R#request.ref,
          case lists:keyfind(Ref, 2, BlockedList) of
            false ->
              Topic = R#request.topic,
              Partition = R#request.partition,
              {ok, LeaderId} = get_leader_id(TabLeaders, Topic, Partition),
              case lists:keyfind(LeaderId, 1, LeaderQueues) of
                {_, Q} ->
                  lists:keystore(LeaderId, 1, LeaderQueues,
                                 {LeaderId, queue:in(Ref, Q)});
                false ->
                  [{LeaderId, queue:in(Ref, queue:new())} | LeaderQueues]
              end;
            {_, _} ->
              LeaderQueues
          end
      end,
  LeaderQueues = ets:foldl(F, [], ?T_REQUESTS),
  %% spawn workers for every leader
  lists:foreach(
    fun({LeaderId, _}) ->
        Broker = lists:keyfind(LeaderId, #broker_metadata.node_id, Brokers),
        ok = spawn_worker(Broker, State)
    end, LeaderQueues),
  {noreply, State#state{ leader_queues = LeaderQueues
                       , sup_restarts_cnt = SupRestartsCnt}};
handle_info({{Ref, WorkerPid}, ack}, State) ->
  [Request] = ets:lookup(?T_REQUESTS, Ref),
  Request#request.sender_pid ! {{Ref, self()}, ack},
  ets:delete(?T_REQUESTS, Ref),
  {LeaderId, WorkerPid} = lists:keyfind(WorkerPid, 2, State#state.workers),
  {_, LeaderQueue0} = lists:keyfind(LeaderId, 1, State#state.leader_queues),
  {{value, Ref}, LeaderQueue1} = queue:out(LeaderQueue0),
  Blocked0 = State#state.blocked_requests,
  TabLeaders = State#state.t_leaders,
  {LeaderQueue, Blocked} =
    maybe_unblock(TabLeaders, LeaderId, WorkerPid, LeaderQueue1, Blocked0),
  LeaderQueues = lists:keystore(LeaderId, 1, State#state.leader_queues,
                                {LeaderId, LeaderQueue}),
  {noreply, State#state{ blocked_requests = Blocked
                       , leader_queues = LeaderQueues}};
handle_info(Info, State) ->
  error_logger:warning_msg("Unexpected info: ~p", [Info]),
  {noreply, State}.

terminate(_Reason, #state{sup_pid = SupPid}) ->
  case brod_utils:is_pid_alive(SupPid) of
    true  -> exit(SupPid, shutdown);
    false -> ok
  end.

code_change(_OldVsn, State, _Extra) ->
  {ok, State}.

%%%_* Internal functions -------------------------------------------------------
resend_outstanding(_WorkerPid, []) ->
  ok;
resend_outstanding(WorkerPid, [Ref | Tail]) ->
  ok = brod_producer_worker:produce(WorkerPid, Ref),
  resend_outstanding(WorkerPid, Tail).

maybe_unblock(TabLeaders, LeaderId, WorkerPid, LeaderQueue, BlockedQueue) ->
  L = queue:to_list(BlockedQueue),
  maybe_unblock(TabLeaders, LeaderId, WorkerPid, LeaderQueue, L, []).

maybe_unblock(_TabLeaders, _LeaderId, _WorkerPid, LeaderQueue, [], Acc) ->
  {LeaderQueue, queue:from_list(lists:reverse(Acc))};
maybe_unblock(TabLeaders, LeaderId, WorkerPid, LeaderQueue,
              [{Ref, From} | Tail], Acc) ->
  [[Topic, Partition]] = ets:match(?T_REQUESTS, #request{ ref = Ref
                                                        , topic = '$1'
                                                        , partition = '$2'
                                                        , _ = '_'}),
  case get_leader_id(TabLeaders, Topic, Partition) of
    {ok, LeaderId} ->
      ok = brod_producer_worker:produce(WorkerPid, Ref),
      gen_server:reply(From, {ok, Ref}),
      maybe_unblock(TabLeaders, LeaderId, WorkerPid,
                    queue:in(Ref, LeaderQueue), Tail, Acc);
    _ ->
      maybe_unblock(TabLeaders, LeaderId, WorkerPid, Tail, [Ref | Acc])
  end.

get_leader_id(Tab, Topic, Partition) ->
  case ets:lookup(Tab, {Topic, Partition}) of
    [{_, #broker_metadata{node_id = Id}}] ->
      {ok, Id};
    [] ->
      false
  end.

spawn_worker(Topic, Partition, State) ->
  case ets:lookup(State#state.t_leaders, {Topic, Partition}) of
    [{_, #broker_metadata{} = Broker}] ->
      spawn_worker(Broker, State);
    [] ->
      Error = lists:flatten(
                io_lib:format("Unknown Topic/Partittion: ~s.~B",
                              [Topic, Partition])),
      {error, Error}
  end.

spawn_worker(#broker_metadata{} = Broker, State) ->
  Id = Broker#broker_metadata.node_id,
  Host = Broker#broker_metadata.host,
  Port = Broker#broker_metadata.port,
  Options = State#state.options,
  Debug = State#state.debug,
  Args = [self(), Id, Host, Port, Options, Debug],
  case brod_producer_sup:start_worker(State#state.sup_pid, Args) of
    {ok, _Pid} ->
      ok;
    Error ->
      {error, Error}
  end.

<<<<<<< HEAD
-spec refresh_metadata([brod:host()], ets:tab()) -> ok.
refresh_metadata(Hosts, TabLeaders) ->
  {ok, Metadata} = brod_utils:get_metadata(Hosts),
  #metadata_response{brokers = Brokers, topics = Topics} = Metadata,
  ets:match_delete(TabLeaders, '_'),
  %% fill in {Topic, Partition} -> Leader mapping table
  [ begin
      Broker = lists:keyfind(Id, #broker_metadata.node_id, Brokers),
      ets:insert(TabLeaders, {{T, P}, Broker})
    end || #topic_metadata{name = T, partitions = PS} <- Topics,
           #partition_metadata{leader_id = Id, id = P} <- PS
  ],
  {ok, Brokers}.
=======
store_topic_buffer(Topic, LeaderBuffer, TopicBuffer) ->
  lists:keystore(Topic, 1, LeaderBuffer, {Topic, TopicBuffer}).

do_debug(Pid, Debug) ->
  {ok, Sockets} = get_sockets(Pid),
  lists:foreach(
    fun(#socket{pid = SocketPid}) ->
        {ok, _} = gen:call(SocketPid, system, {debug, Debug}, infinity)
    end, Sockets),
  {ok, _} = gen:call(Pid, system, {debug, Debug}, infinity),
  ok.

ensure_binary(A) when is_atom(A)   -> ensure_binary(atom_to_list(A));
ensure_binary(L) when is_list(L)   -> iolist_to_binary(L);
ensure_binary(B) when is_binary(B) -> B.
>>>>>>> 8c7043b4

%% Tests -----------------------------------------------------------------------
-include_lib("eunit/include/eunit.hrl").

-ifdef(TEST).

mock_brod_sock() ->
  meck:new(brod_sock, [passthrough]),
  meck:expect(brod_sock, start_link,
              fun(_Parent, "h1", _Port, _ClientId, _Debug) -> {ok, p1};
                 (_Parent, "h2", _Port, _ClientId, _Debug) -> {ok, p2};
                 (_Parent, "h3", _Port, _ClientId, _Debug) -> {ok, p3}
              end),

  meck:expect(brod_sock, start,
              fun(_Parent, "h1", _Port, _ClientId, _Debug) -> {ok, p1};
                 (_Parent, "h2", _Port, _ClientId, _Debug) -> {ok, p2};
                 (_Parent, "h3", _Port, _ClientId, _Debug) -> {ok, p3}
              end),

  meck:expect(brod_sock, stop, 1, ok),
  meck:expect(brod_sock, send, 2, {ok, 1}),

  meck:expect(brod_sock, send_sync,
              fun(p1, #metadata_request{}, _Timeout) ->
                  {ok, #metadata_response{brokers = [], topics = []}};
                 (p2, #metadata_request{}, _Timeout) ->
                  Topics = [#topic_metadata{name = <<"t">>, partitions = []}],
                  {ok, #metadata_response{brokers = [], topics = Topics}};
                 (p3, #metadata_request{}, _Timeout) ->
                  Brokers = [#broker_metadata{ node_id = 1,
                                               host = "h3",
                                               port = 2181}],
                  Partitions = [#partition_metadata{id = 0, leader_id = 1}],
                  Topics = [#topic_metadata{ name = <<"t">>,
                                             partitions = Partitions}],
                  {ok, #metadata_response{brokers = Brokers, topics = Topics}}
              end),
  ok.

validate_mock() ->
  true = meck:validate(brod_sock),
  ok   = meck:unload(brod_sock).

connect_test() ->
  ok = mock_brod_sock(),
  Topic = <<"t">>,
  Partition = 0,
  H1 = {"h1", 2181}, H2 = {"h2", 2181}, H3 = {"h3", 2181},
  State0 = #state{hosts = [H1]},
  Error0 = {error, {unknown_topic, Topic}},
  ?assertEqual(Error0, connect(Topic, Partition, State0)),
  State1 = #state{hosts = [H2]},
  Error1 = {error, {unknown_partition, Topic, Partition}},
  ?assertEqual(Error1, connect(Topic, Partition, State1)),
  State2 = #state{hosts = [H3]},
  Socket = #socket{pid = p3, host = "h3", port = 2181, node_id = 1},
  Leader = {{Topic, Partition}, p3},
  State3 = State2#state{ sockets = [Socket]
                       , leaders = [Leader]},
  ?assertEqual({ok, p3, State3}, connect(Topic, Partition, State2)),
  ok = validate_mock().

maybe_send_test() ->
  ok = mock_brod_sock(),
  State0 = #state{data_buffer = [], pending = []},
  L1 = erlang:list_to_pid("<0.0.1>"),
  ?assertEqual({ok, State0}, maybe_send(L1, State0)),
  State1 = State0#state{pending = [{L1, 2}]},
  ?assertEqual({ok, State1}, maybe_send(L1, State1)),
  L2 = erlang:list_to_pid("<0.0.2>"),
  SendersBuffer = dict:store(L2, [d], dict:store(L1, [a, b, c], dict:new())),
  State2 = State0#state{ data_buffer = [{L1, foo}, {L2, bar}]
                       , senders_buffer = SendersBuffer},
  ExpectedState = #state{ data_buffer = [{L2, bar}]
                        , senders_buffer = dict:erase(L1, SendersBuffer)
                        , pending = [{L1, {1, [a, b, c]}}]},
  ?assertEqual({ok, ExpectedState}, maybe_send(L1, State2)),
  ok = validate_mock().

handle_produce_test() ->
  ok = mock_brod_sock(),
  T0 = <<"t">>,
  H1 = {"h1", 2181},
  State0 = #state{hosts = [H1]},
  Error0 = {error, {unknown_topic, T0}},
  ?assertEqual(Error0, handle_produce(pid, ref, T0, p0, [{k0, v0}], State0)),

  S1 = s1,
  R1 = r1,
  L1 = 1,
  T1 = t1,
  P1 = p1,
  K1 = k1,
  V1 = v1,
  Leaders0 = [{{T1, P1}, L1}],
  SendersBuffer1 = dict:store(L1, [{s1, r1}], dict:new()),
  TopicBuffer1 = dict:store(P1, [{K1, V1}], dict:new()),
  DataBuffer1 = [{L1, [{T1, TopicBuffer1}]}],
  State1 = #state{leaders = Leaders0},
  {ok, L1, State2} = handle_produce(S1, R1, T1, P1, [{K1, V1}], State1),
  ?assertEqual(Leaders0, State2#state.leaders),
  ?assertEqual(SendersBuffer1, State2#state.senders_buffer),
  ?assertEqual(DataBuffer1, State2#state.data_buffer),

  K2 = k2,
  V2 = v2,
  TopicBuffer2 = dict:append(P1, {K2, V2}, TopicBuffer1),
  DataBuffer2 = [{L1, [{T1, TopicBuffer2}]}],
  SendersBuffer2 = dict:append(L1, {S1, R1}, State2#state.senders_buffer),
  {ok, L1, State3} = handle_produce(S1, R1, T1, P1, [{K2, V2}], State2),
  ?assertEqual(Leaders0, State2#state.leaders),
  ?assertEqual(SendersBuffer2, State3#state.senders_buffer),
  ?assertEqual(DataBuffer2, State3#state.data_buffer),

  S2 = s2,
  R2 = r2,
  L2 = 2,
  P2 = p2,
  K3 = k3,
  V3 = v3,
  SendersBuffer3 = dict:append(L2, {S2, R2}, State3#state.senders_buffer),
  Leaders1 = [{{T1, P2}, L2} | Leaders0],
  State4 = State3#state{leaders = Leaders1},
  TopicBuffer3 = dict:append(P2, {K3, V3}, dict:new()),
  %% ++ due to lists:keystore/4 behaviour
  DataBuffer3 = State4#state.data_buffer ++ [{L2, [{T1, TopicBuffer3}]}],
  {ok, L2, State5} = handle_produce(S2, R2, T1, P2, [{K3, V3}], State4),
  ?assertEqual(Leaders1, State5#state.leaders),
  ?assertEqual(SendersBuffer3, State5#state.senders_buffer),
  ?assertEqual(DataBuffer3, State5#state.data_buffer),

  T2 = t2,
  S3 = s3,
  R3 = r3,
  K4 = k4,
  V4 = v4,
  SendersBuffer5 = dict:append(L1, {S3, R3}, State5#state.senders_buffer),
  Leaders2 = [{{T2, P1}, L1} | Leaders1],
  State6 = State5#state{leaders = Leaders2},
  Topic2Buffer = dict:append(P1, {K4, V4}, dict:new()),
  {value, {L1, [{T1, Topic1Buffer}]}, DataBuffer4} =
    lists:keytake(L1, 1, DataBuffer3),
  DataBuffer5 = [{L1, [{T1, Topic1Buffer}, {T2, Topic2Buffer}]} |
                DataBuffer4],
  {ok, L1, State7} = handle_produce(S3, R3, T2, P1, [{K4, V4}], State6),
  ?assertEqual(Leaders2, State7#state.leaders),
  ?assertEqual(SendersBuffer5, State7#state.senders_buffer),
  ?assertEqual(DataBuffer5, State7#state.data_buffer),
  ok = validate_mock().

-endif. % TEST

%%% Local Variables:
%%% erlang-indent-level: 2
%%% End:<|MERGE_RESOLUTION|>--- conflicted
+++ resolved
@@ -100,41 +100,16 @@
                  {ok, reference()} | ok.
 produce(Pid, Topic, Partition, KVList) ->
   Ref = erlang:make_ref(),
-<<<<<<< HEAD
   SenderPid = self(),
   Msg = {produce, Ref, SenderPid, Topic, Partition, KVList},
   gen_server:call(Pid, Msg, infinity).
 
 subscribe(Pid, WorkerPid, LeaderId) ->
-  gen_server:call(Pid, {subscribe, WorkerPid, LeaderId}).
+  gen_server:call(Pid, {subscribe, WorkerPid, LeaderId}, infinity).
 
 get_request(RequestRef) ->
   [Request] = ets:lookup(?T_REQUESTS, RequestRef),
   {ok, Request}.
-=======
-  gen_server:call(Pid, {produce, Sender, Ref, Topic, Partition, KVList},
-                  infinity).
-
--spec debug(pid(), print | string() | none) -> ok.
-%% @doc Enable debugging on producer and its connection to a broker
-%%      debug(Pid, pring) prints debug info on stdout
-%%      debug(Pid, File) prints debug info into a File
-debug(Pid, print) ->
-  do_debug(Pid, {trace, true}),
-  do_debug(Pid, {log, print});
-debug(Pid, File) when is_list(File) ->
-  do_debug(Pid, {trace, true}),
-  do_debug(Pid, {log_to_file, File}).
-
--spec no_debug(pid()) -> ok.
-%% @doc Disable debugging
-no_debug(Pid) ->
-  do_debug(Pid, no_debug).
-
--spec get_sockets(pid()) -> {ok, [#socket{}]}.
-get_sockets(Pid) ->
-  gen_server:call(Pid, get_sockets, infinity).
->>>>>>> 8c7043b4
 
 %%%_* gen_server callbacks -----------------------------------------------------
 init([Hosts, Options, Debug]) ->
@@ -351,7 +326,6 @@
       {error, Error}
   end.
 
-<<<<<<< HEAD
 -spec refresh_metadata([brod:host()], ets:tab()) -> ok.
 refresh_metadata(Hosts, TabLeaders) ->
   {ok, Metadata} = brod_utils:get_metadata(Hosts),
@@ -365,23 +339,6 @@
            #partition_metadata{leader_id = Id, id = P} <- PS
   ],
   {ok, Brokers}.
-=======
-store_topic_buffer(Topic, LeaderBuffer, TopicBuffer) ->
-  lists:keystore(Topic, 1, LeaderBuffer, {Topic, TopicBuffer}).
-
-do_debug(Pid, Debug) ->
-  {ok, Sockets} = get_sockets(Pid),
-  lists:foreach(
-    fun(#socket{pid = SocketPid}) ->
-        {ok, _} = gen:call(SocketPid, system, {debug, Debug}, infinity)
-    end, Sockets),
-  {ok, _} = gen:call(Pid, system, {debug, Debug}, infinity),
-  ok.
-
-ensure_binary(A) when is_atom(A)   -> ensure_binary(atom_to_list(A));
-ensure_binary(L) when is_list(L)   -> iolist_to_binary(L);
-ensure_binary(B) when is_binary(B) -> B.
->>>>>>> 8c7043b4
 
 %% Tests -----------------------------------------------------------------------
 -include_lib("eunit/include/eunit.hrl").
