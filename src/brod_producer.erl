%%%
%%%   Copyright (c) 2014-2016, Klarna AB
%%%
%%%   Licensed under the Apache License, Version 2.0 (the "License");
%%%   you may not use this file except in compliance with the License.
%%%   You may obtain a copy of the License at
%%%
%%%       http://www.apache.org/licenses/LICENSE-2.0
%%%
%%%   Unless required by applicable law or agreed to in writing, software
%%%   distributed under the License is distributed on an "AS IS" BASIS,
%%%   WITHOUT WARRANTIES OR CONDITIONS OF ANY KIND, either express or implied.
%%%   See the License for the specific language governing permissions and
%%%   limitations under the License.
%%%

%%%=============================================================================
%%% @doc
%%% @copyright 2014-2016 Klarna AB
%%% @end
%%%=============================================================================

-module(brod_producer).
-behaviour(gen_server).

-export([ start_link/4
        , produce/3
        , sync_produce_request/1
        ]).

-export([ code_change/3
        , handle_call/3
        , handle_cast/2
        , handle_info/2
        , init/1
        , terminate/2
        ]).

-include("brod_int.hrl").

%% default number of messages in buffer before block callers
-define(DEFAULT_PARITION_BUFFER_LIMIT, 512).
%% default number of message sets sent on wire before block waiting for acks
-define(DEFAULT_PARITION_ONWIRE_LIMIT, 1).
%% by default, send max 1 MB of data in one batch (message set)
-define(DEFAULT_MAX_BATCH_SIZE, 1048576).
%% by default, require acks from all ISR
-define(DEFAULT_REQUIRED_ACKS, -1).
%% by default, leader should wait 1 second for replicas to ack
-define(DEFAULT_ACK_TIMEOUT, 1000).
%% by default, brod_producer will sleep for 0.5 second before trying to send
%% buffered messages again upon receiving a error from kafka
-define(DEFAULT_RETRY_BACKOFF_MS, 500).
%% by default, brod_producer will try to retry 3 times before crashing
-define(DEFAULT_MAX_RETRIES, 3).
%% by default, no compression
-define(DEFAULT_COMPRESSION, no_compression).
%% by default, only compress if batch size is >= 1k
-define(DEFAULT_MIN_COMPRESSION_BATCH_SIZE, 1024).

-define(RETRY_MSG, retry).

-define(config(Key, Default), proplists:get_value(Key, Config, Default)).

-record(state,
        { client_pid        :: pid()
        , topic             :: topic()
        , partition         :: partition()
        , sock_pid          :: pid()
        , sock_mref         :: reference()
        , buffer            :: brod_producer_buffer:buf()
        , retry_backoff_ms  :: non_neg_integer()
        , retry_tref        :: timer:tref()
        , reconnect_timeout :: non_neg_integer()
        }).

%%%_* APIs =====================================================================

%% @doc Start (link) a partition producer.
%% Possible configs:
%%   required_acks (optional, default = -1):
%%     How many acknowledgements the kafka broker should receive from the
%%     clustered replicas before acking producer.
%%       0: the broker will not send any response
%%          (this is the only case where the broker will not reply to a request)
%%       1: The leader will wait the data is written to the local log before
%%          sending a response.
%%      -1: If it is -1 the broker will block until the message is committed by
%%          all in sync replicas before acking.
%%   ack_timeout (optional, default = 1000 ms):
%%     Maximum time in milliseconds the broker can await the receipt of the
%%     number of acknowledgements in RequiredAcks. The timeout is not an exact
%%     limit on the request time for a few reasons: (1) it does not include
%%     network latency, (2) the timer begins at the beginning of the processing
%%     of this request so if many requests are queued due to broker overload
%%     that wait time will not be included, (3) kafka leader will not terminate
%%     a local write so if the local write time exceeds this timeout it will
%%     not be respected.
%%   partition_buffer_limit(optional, default = 256):
%%     How many requests (per-partition) can be buffered without blocking the
%%     caller. The callers are released (by receiving the
%%     'brod_produce_req_buffered' reply) once the request is taken into buffer
%%     or when the request has been put on wire, then the caller may expect
%%     a reply 'brod_produce_req_acked' if the request is accepted by kafka
%%   partition_onwire_limit(optional, default = 1):
%%     How many message sets (per-partition) can be sent to kafka broker
%%     asynchronously before receiving ACKs from broker.
%%     NOTE: setting a number greater than 1 may cause messages being persisted
%%           in an order different from the order they were produced.
%%   max_batch_size (in bytes, optional, default = 1M):
%%     In case callers are producing faster than brokers can handle (or
%%     congestion on wire), try to accumulate small requests into batches
%%     as much as possible but not exceeding max_batch_size.
%%     OBS: If compression is enabled, care should be taken when picking
%%          the max batch size, because a compressed batch will be produced
%%          as one message and this message might be larger than
%%          'max.message.bytes' in kafka config (or topic config)
%%   max_retries (optional, default = 3):
%%     If {max_retries, N} is given, the producer retry produce request for
%%     N times before crashing in case of failures like socket being shut down
%%     or exceptions received in produce response from kafka.
%%     The special value N = -1 means 'retry indefinitely'
%%   retry_backoff_ms (optional, default = 500);
%%     Time in milli-seconds to sleep before retry the failed produce request.
%%   compression (optional, default = no_compression):
%%     'gzip' or 'snappy' to enable compression
%%   min_compression_batch_size (in bytes, optional, default = 1K):
%%     Only try to compress when batch size is greater than this value.
%% @end
-spec start_link(pid(), topic(), partition(), producer_config()) ->
        {ok, pid()}.
start_link(ClientPid, Topic, Partition, Config) ->
  gen_server:start_link(?MODULE, {ClientPid, Topic, Partition, Config}, []).

%% @doc Produce a message to partition asynchronizely.
%% The call is blocked until the request has been buffered in producer worker
%% The function returns a call reference of type brod_call_ref() to the
%% caller so the caller can used it to expect (match) a brod_produce_req_acked
%% message after the produce request has been acked by configured number of
%% replicas in kafka cluster.
%% @end
-spec produce(pid(), key(), value()) ->
        {ok, brod_call_ref()} | {error, any()}.
produce(Pid, Key, Value) ->
  CallRef = #brod_call_ref{ caller = self()
                          , callee = Pid
                          , ref    = Mref = erlang:monitor(process, Pid)
                          },
  Pid ! {produce, CallRef, Key, Value},
  receive
    #brod_produce_reply{ call_ref = #brod_call_ref{ ref = Mref }
                       , result   = brod_produce_req_buffered
                       } ->
      erlang:demonitor(Mref, [flush]),
      {ok, CallRef};
    {'DOWN', Mref, process, _Pid, Reason} ->
      {error, {producer_down, Reason}}
  end.

%% @doc Block calling process until it receives ExpectedReply.
%%      The caller pid of this function must be the caller of produce/3
%%      in which the call reference was created.
%% @end
sync_produce_request(#brod_produce_reply{call_ref = CallRef} = ExpectedReply) ->
  #brod_call_ref{ caller = Caller
                , callee = Callee
                } = CallRef,
  Caller = self(), %% assert
  Mref = erlang:monitor(process, Callee),
  receive
    ExpectedReply ->
      erlang:demonitor(Mref, [flush]),
      ok;
    {'DOWN', Mref, process, _Pid, Reason} ->
      {error, {producer_down, Reason}}
  end.

%%%_* gen_server callbacks =====================================================

init({ClientPid, Topic, Partition, Config}) ->
  BufferLimit = ?config(partition_buffer_limit, ?DEFAULT_PARITION_BUFFER_LIMIT),
  OnWireLimit = ?config(partition_onwire_limit, ?DEFAULT_PARITION_ONWIRE_LIMIT),
  MaxBatchSize = ?config(max_batch_size, ?DEFAULT_MAX_BATCH_SIZE),
  MaxRetries = ?config(max_retries, ?DEFAULT_MAX_RETRIES),
  RetryBackoffMs = ?config(retry_backoff_ms, ?DEFAULT_RETRY_BACKOFF_MS),

  RequiredAcks = ?config(required_acks, ?DEFAULT_REQUIRED_ACKS),
  AckTimeout = ?config(ack_timeout, ?DEFAULT_ACK_TIMEOUT),
  Compression = ?config(compression, ?DEFAULT_COMPRESSION),
  MinCompressBatchSize = ?config(min_compression_batch_size,
                                 ?DEFAULT_MIN_COMPRESSION_BATCH_SIZE),
  MaybeCompress =
    fun(KafkaKvList) ->
      case Compression =/= no_compression andalso
           batch_size(KafkaKvList) >= MinCompressBatchSize of
        true  -> Compression;
        false -> no_compression
      end
    end,
  SendFun =
    fun(SockPid, KafkaKvList) ->
        ProduceRequest = kpro:produce_request(Topic, Partition, KafkaKvList,
                                              RequiredAcks, AckTimeout,
                                              MaybeCompress(KafkaKvList)),
        sock_send(SockPid, ProduceRequest)
    end,
  Buffer = brod_producer_buffer:new(BufferLimit, OnWireLimit,
                                    MaxBatchSize, MaxRetries, SendFun),

  State = #state{ client_pid       = ClientPid
                , topic            = Topic
                , partition        = Partition
                , buffer           = Buffer
                , retry_backoff_ms = RetryBackoffMs
                , sock_pid         = ?undef
                },
  %% Register self() to client.
  ok = brod_client:register_producer(ClientPid, Topic, Partition),
  {ok, State}.

handle_info(?RETRY_MSG, State0) ->
  State1 = State0#state{retry_tref = ?undef},
  {ok, State} =
    case init_socket(State1) of
      {ok, State2}   -> maybe_produce(State2);
      {error, Error} -> schedule_retry(State1, Error)
    end,
  {noreply, State};
handle_info({'DOWN', _MonitorRef, process, Pid, Reason},
            #state{sock_pid = Pid} = State) ->
<<<<<<< HEAD
  case brod_producer_buffer:is_empty(State#state.buffer) of
    true ->
      %% no socket restart in case of empty request buffer
      {noreply, State#state{sock_pid = ?undef}};
    false ->
      {ok, NewState} = schedule_retry(State, Reason),
      {noreply, NewState#state{sock_pid = ?undef}}
  end;
=======
  {ok, NewState} = schedule_retry(State, Reason),
  {noreply, NewState#state{sock_pid = ?undef}};
handle_info({produce, CallRef, Key, Value}, #state{buffer = Buffer} = State) ->
  {ok, NewBuffer} = brod_producer_buffer:add(Buffer, CallRef, Key, Value),
  State1 = State#state{buffer = NewBuffer},
  {ok, NewState} = maybe_produce(State1),
  {noreply, NewState};
>>>>>>> c153c288
handle_info({msg, Pid, CorrId, #kpro_ProduceResponse{} = R},
            #state{ sock_pid = Pid
                  , buffer   = Buffer
                  } = State) ->
  #kpro_ProduceResponse{produceResponseTopic_L = [ProduceTopic]} = R,
  #kpro_ProduceResponseTopic{ topicName                  = Topic
                            , produceResponsePartition_L = [ProduceOffset]
                            } = ProduceTopic,
  #kpro_ProduceResponsePartition{ partition  = Partition
                                , errorCode = ErrorCode
                                , offset     = Offset
                                } = ProduceOffset,
  Topic = State#state.topic, %% assert
  Partition = State#state.partition, %% assert
  {ok, NewState} =
    case kpro_ErrorCode:is_error(ErrorCode) of
      true ->
        error_logger:error_msg(
          "Error in produce response\n"
          "Topic: ~s\n"
          "Partition: ~B\n"
          "Offset: ~B\n"
          "Error: ~p",
          [Topic, Partition, Offset, ErrorCode]),
        Error = {produce_response_error, Topic, Partition,
                 Offset, ErrorCode},
        is_retriable(ErrorCode) orelse exit({not_retriable, Error}),
        case brod_producer_buffer:nack(Buffer, CorrId, Error) of
          {ok, NewBuffer}  -> schedule_retry(State#state{buffer = NewBuffer});
          {error, ignored} -> maybe_produce(State)
        end;
      false ->
        case brod_producer_buffer:ack(Buffer, CorrId) of
          {ok, NewBuffer}  -> maybe_produce(State#state{buffer = NewBuffer});
          {error, ignored} -> maybe_produce(State)
        end
    end,
  {noreply, NewState};
handle_info(_Info, State) ->
  {noreply, State}.

handle_call(stop, _From, State) ->
  {stop, normal, ok, State};
handle_call(_Call, _From, State) ->
  {reply, {error, {unsupported_call, _Call}}, State}.

<<<<<<< HEAD
handle_cast({produce, CallRef, Key, Value},
            #state{buffer = Buffer, sock_pid = SockPid} = State) ->
  case not brod_utils:is_pid_alive(SockPid) andalso
       brod_producer_buffer:is_empty(Buffer) of
    true ->
      %% this is the first request after fresh boot or socket death
      case init_socket(State) of
        {ok, NewState} ->
          handle_produce(CallRef, Key, Value, NewState);
        {error, _} ->
          %% failed to initialize payload socket
          %% call handle_produce, let the send fun fail
          %% retry should take care of socket re-init
          handle_produce(CallRef, Key, Value, State)
      end;
    false ->
      handle_produce(CallRef, Key, Value, State)
  end;
=======
>>>>>>> c153c288
handle_cast(_Cast, State) ->
  {noreply, State}.

code_change(_OldVsn, State, _Extra) ->
  {ok, State}.

terminate(_Reason, _State) ->
  ok.

%%%_* Internal Functions =======================================================

handle_produce(CallRef, Key, Value, #state{buffer = Buffer} = State) ->
  {ok, NewBuffer} = brod_producer_buffer:add(Buffer, CallRef, Key, Value),
  State1 = State#state{buffer = NewBuffer},
  {ok, NewState} = maybe_produce(State1),
  {noreply, NewState}.

init_socket(#state{ client_pid = ClientPid
                  , sock_mref  = OldSockMref
                  , topic      = Topic
                  , partition  = Partition
                  } = State) ->
  %% 1. Lookup, or maybe (re-)establish a connection to partition leader
  case brod_client:get_leader_connection(ClientPid, Topic, Partition) of
    {ok, SockPid} ->
      ok = maybe_demonitor(OldSockMref),
      SockMref = erlang:monitor(process, SockPid),
      %% 2. Update state.
      {ok, State#state{sock_pid = SockPid, sock_mref = SockMref}};
    {error, Error} ->
      {error, Error}
  end.

maybe_produce(#state{buffer = Buffer0, sock_pid = SockPid} = State) ->
  case brod_producer_buffer:maybe_send(Buffer0, SockPid) of
    {ok, Buffer}    -> {ok, State#state{buffer = Buffer}};
    {retry, Buffer} -> schedule_retry(State#state{buffer = Buffer})
  end.

maybe_demonitor(?undef) ->
  ok;
maybe_demonitor(Mref) ->
  true = erlang:demonitor(Mref, [flush]),
  ok.

schedule_retry(#state{buffer = Buffer} = State, Reason) ->
  {ok, NewBuffer} = brod_producer_buffer:nack_all(Buffer, Reason),
  schedule_retry(State#state{buffer = NewBuffer}).

schedule_retry(#state{retry_tref = ?undef} = State) ->
  {ok, TRef} = timer:send_after(State#state.retry_backoff_ms, ?RETRY_MSG),
  {ok, State#state{retry_tref = TRef}};
schedule_retry(State) ->
  %% retry timer has been already activated
  {ok, State}.

is_retriable(EC) when EC =:= ?EC_CORRUPT_MESSAGE;
                      EC =:= ?EC_UNKNOWN_TOPIC_OR_PARTITION;
                      EC =:= ?EC_LEADER_NOT_AVAILABLE;
                      EC =:= ?EC_NOT_LEADER_FOR_PARTITION;
                      EC =:= ?EC_REQUEST_TIMED_OUT;
                      EC =:= ?EC_NOT_ENOUGH_REPLICAS;
                      EC =:= ?EC_NOT_ENOUGH_REPLICAS_AFTER_APPEND ->
  true;
is_retriable(_) ->
  false.

-spec sock_send(?undef | pid(), kpro_ProduceRequest()) ->
        ok | {ok, corr_id()} | {error, any()}.
sock_send(?undef, _KafkaReq) -> {error, sock_down};
sock_send(SockPid, KafkaReq) -> brod_sock:request_async(SockPid, KafkaReq).

batch_size([]) -> 0;
batch_size([{K,V} | T]) -> size(K) + size(V) + batch_size(T).

%%%_* Emacs ====================================================================
%%% Local Variables:
%%% allout-layout: t
%%% erlang-indent-level: 2
%%% End:<|MERGE_RESOLUTION|>--- conflicted
+++ resolved
@@ -228,7 +228,6 @@
   {noreply, State};
 handle_info({'DOWN', _MonitorRef, process, Pid, Reason},
             #state{sock_pid = Pid} = State) ->
-<<<<<<< HEAD
   case brod_producer_buffer:is_empty(State#state.buffer) of
     true ->
       %% no socket restart in case of empty request buffer
@@ -237,15 +236,24 @@
       {ok, NewState} = schedule_retry(State, Reason),
       {noreply, NewState#state{sock_pid = ?undef}}
   end;
-=======
-  {ok, NewState} = schedule_retry(State, Reason),
-  {noreply, NewState#state{sock_pid = ?undef}};
-handle_info({produce, CallRef, Key, Value}, #state{buffer = Buffer} = State) ->
-  {ok, NewBuffer} = brod_producer_buffer:add(Buffer, CallRef, Key, Value),
-  State1 = State#state{buffer = NewBuffer},
-  {ok, NewState} = maybe_produce(State1),
-  {noreply, NewState};
->>>>>>> c153c288
+handle_info({produce, CallRef, Key, Value},
+            #state{buffer = Buffer, sock_pid = SockPid} = State) ->
+  case not brod_utils:is_pid_alive(SockPid) andalso
+       brod_producer_buffer:is_empty(Buffer) of
+    true ->
+      %% this is the first request after fresh boot or socket death
+      case init_socket(State) of
+        {ok, NewState} ->
+          handle_produce(CallRef, Key, Value, NewState);
+        {error, _} ->
+          %% failed to initialize payload socket
+          %% call handle_produce, let the send fun fail
+          %% retry should take care of socket re-init
+          handle_produce(CallRef, Key, Value, State)
+      end;
+    false ->
+      handle_produce(CallRef, Key, Value, State)
+  end;
 handle_info({msg, Pid, CorrId, #kpro_ProduceResponse{} = R},
             #state{ sock_pid = Pid
                   , buffer   = Buffer
@@ -292,27 +300,6 @@
 handle_call(_Call, _From, State) ->
   {reply, {error, {unsupported_call, _Call}}, State}.
 
-<<<<<<< HEAD
-handle_cast({produce, CallRef, Key, Value},
-            #state{buffer = Buffer, sock_pid = SockPid} = State) ->
-  case not brod_utils:is_pid_alive(SockPid) andalso
-       brod_producer_buffer:is_empty(Buffer) of
-    true ->
-      %% this is the first request after fresh boot or socket death
-      case init_socket(State) of
-        {ok, NewState} ->
-          handle_produce(CallRef, Key, Value, NewState);
-        {error, _} ->
-          %% failed to initialize payload socket
-          %% call handle_produce, let the send fun fail
-          %% retry should take care of socket re-init
-          handle_produce(CallRef, Key, Value, State)
-      end;
-    false ->
-      handle_produce(CallRef, Key, Value, State)
-  end;
-=======
->>>>>>> c153c288
 handle_cast(_Cast, State) ->
   {noreply, State}.
 
