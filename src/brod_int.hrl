--- conflicted
+++ resolved
@@ -18,58 +18,7 @@
 -define(__BROD_INT_HRL, true).
 
 -include("brod.hrl").
-<<<<<<< HEAD
-
--type topic()      :: kafka_topic().
--type partition()  :: kafka_partition().
--type offset()     :: kafka_offset().
--type error_code() :: kafka_error_code().
--type client_id()  :: brod_client_id().
-
-%% Error code macros, from:
-%% https://github.com/apache/kafka/blob/0.9.0/clients/src/
-%%       main/java/org/apache/kafka/common/protocol/Errors.java
-
--define(EC_UNKNOWN,                    'UnknownError').                     % -1
--define(EC_NONE,                       'no_error').                         %  0
--define(EC_OFFSET_OUT_OF_RANGE,        'OffsetOutOfRange').                 %  1
--define(EC_CORRUPT_MESSAGE,            'CorruptMessage').                   %  2
--define(EC_UNKNOWN_TOPIC_OR_PARTITION, 'UnknownTopicOrPartition').          %  3
--define(EC_INVALID_MESSAGE_SIZE,       'InvalidMessageSize').               %  4
--define(EC_LEADER_NOT_AVAILABLE,       'LeaderNotAvailable').               %  5
--define(EC_NOT_LEADER_FOR_PARTITION,   'NotLeaderForPartition').            %  6
--define(EC_REQUEST_TIMED_OUT,          'RequestTimedOut').                  %  7
--define(EC_BROKER_NOT_AVAILABLE,       'BrokerNotAvailable').               %  8
--define(EC_REPLICA_NOT_AVAILABLE,      'ReplicaNotAvailable').              %  9
--define(EC_MESSAGE_TOO_LARGE,          'MessageTooLarge').                  % 10
--define(EC_STALE_CONTROLLER_EPOCH,     'StaleControllerEpoch').             % 11
--define(EC_OFFSET_METADATA_TOO_LARGE,  'OffsetMetadataTooLarge').           % 12
--define(EC_NETWORK_EXCEPTION,          'NetworkException').                 % 13
--define(EC_GROUP_LOAD_IN_PROGRESS,     'GroupLoadInProgress').              % 14
--define(EC_GROUP_COORDINATOR_NOT_AVAILABLE,
-        'GroupCoordinatorNotAvailable').                                    % 15
--define(EC_NOT_COORDINATOR_FOR_GROUP,  'NotCoordinatorForGroup').           % 16
--define(EC_INVALID_TOPIC_EXCEPTION,    'InvalidTopicException').            % 17
--define(EC_MESSAGE_LIST_TOO_LARGE,     'MessageListTooLargeException').     % 18
--define(EC_NOT_ENOUGH_REPLICAS,        'NotEnoughReplicasException').       % 19
--define(EC_NOT_ENOUGH_REPLICAS_AFTER_APPEND,
-        'NotEnoughReplicasAfterAppendException').                           % 20
--define(EC_INVALID_REQUIRED_ACKS,      'InvalidRequiredAcks').              % 21
--define(EC_ILLEGAL_GENERATION,         'IllegalGeneration').                % 22
--define(EC_INCONSISTENT_GROUP_PROTOCOL, 'InconsistentGroupProtocol').       % 23
--define(EC_INVALID_GROUP_ID,           'InvalidGroupId').                   % 24
--define(EC_UNKNOWN_MEMBER_ID,          'UnknownMemberId').                  % 25
--define(EC_INVALID_SESSION_TIMEOUT,    'InvalidSessionTimeout').            % 26
--define(EC_REBALANCE_IN_PROGRESS,      'RebalanceInProgress').              % 27
--define(EC_INVALID_COMMIT_OFFSET_SIZE, 'InvalidCommitOffsetSize').          % 28
--define(EC_TOPIC_AUTHORIZATION_FAILED, 'TopicAuthorizationFailed').         % 29
--define(EC_GROUP_AUTHORIZATION_FAILED, 'GroupAuthorizationFailed').         % 30
--define(EC_CLUSTER_AUTHORIZATION_FAILED, 'ClusterAuthorizationFailed').     % 31
-
--define(MAX_CORR_ID, 2147483647). % 2^31 - 1
-=======
 -include_lib("kafka_protocol/include/kpro.hrl").
->>>>>>> 6ad0937e
 
 -type consumer_option() :: begin_offset
                          | min_bytes
@@ -98,211 +47,6 @@
                 }).
 
 -define(undef, undefined).
-<<<<<<< HEAD
-
-%%%_* metadata request ---------------------------------------------------------
--record(metadata_request, {topics = [] :: [binary()]}).
-
-%%%_* metadata response --------------------------------------------------------
-%% 'isrs' - 'in sync replicas', the subset of the replicas
-%% that are "caught up" to the leader
--record(partition_metadata, { error_code :: error_code()
-                            , id         :: partition()
-                            , leader_id  :: integer()
-                            , replicas   :: [integer()]
-                            , isrs       :: [integer()]
-                            }).
-
--record(topic_metadata, { error_code :: error_code()
-                        , name       :: topic()
-                        , partitions :: [#partition_metadata{}]}).
-
--record(broker_metadata, { node_id :: integer()
-                         , host    :: string()
-                         , port    :: integer()
-                         }).
-
--record(metadata_response, { brokers = [] :: [#broker_metadata{}]
-                           , topics  = [] :: [#topic_metadata{}]
-                           }).
-
-%%%_* produce request ----------------------------------------------------------
-
--type produce_request_data() :: [{topic(), [{partition(), [kafka_kv()]}]}].
-
--record(produce_request, { acks    :: integer()
-                         , timeout :: integer()
-                         , data    :: produce_request_data()
-                         }).
-
-%%%_* produce response ---------------------------------------------------------
--record(produce_offset, { partition  :: partition()
-                        , error_code :: error_code()
-                        , offset     :: offset()
-                        }).
-
--record(produce_topic, { topic   :: topic()
-                       , offsets :: [#produce_offset{}]
-                       }).
-
--record(produce_response, {topics = [] :: [#produce_topic{}]}).
-
-%%%_* offset request -----------------------------------------------------------
-%% Protocol allows to request offsets for any number of topics and partitions
-%% at once, but we use only single pair assuming the most cases users spawn
-%% separate connections for each topic-partition.
--record(offset_request, { topic             :: topic()
-                        , partition         :: partition()
-                        , time              :: integer()
-                        , max_n_offsets = 1 :: integer()
-                        }).
-
-%%%_* offset response ----------------------------------------------------------
--record(partition_offsets, { partition  :: partition()
-                           , error_code :: error_code()
-                           , offsets    :: [offset()]
-                           }).
-
--record(offset_topic, { topic      :: topic()
-                      , partitions :: [#partition_offsets{}]
-                      }).
-
--record(offset_response, {topics :: [#offset_topic{}]}).
-
-%%%_* fetch request ------------------------------------------------------------
-%% Protocol allows to subscribe on data from any number of topics and partitions
-%% at once, but we use only single pair assuming the most cases users spawn
-%% separate connections for each topic-partition.
--record(fetch_request, { max_wait_time :: integer()
-                       , min_bytes     :: integer()
-                       , topic         :: topic()
-                       , partition     :: partition()
-                       , offset        :: offset()
-                       , max_bytes     :: integer()
-                       }).
-
-%%%_* fetch response -----------------------------------------------------------
-%% definition of #message{} is in include/brod.hrl
--record(partition_messages, { partition      :: partition()
-                            , error_code     :: error_code()
-                            , high_wm_offset :: integer()
-                            , last_offset    :: integer()
-                            , messages       :: [#kafka_message{}]
-                            }).
-
--record(topic_fetch_data, { topic      :: topic()
-                          , partitions :: [#partition_messages{}]
-                          }).
-
--record(fetch_response, { topics = [#topic_fetch_data{}]
-                        , error :: undefined | max_bytes_too_small
-                        }).
-
-%%%_* offset commit request ----------------------------------------------------
-%% Offset commit api version description from kafka protocol docs:
-%% In v0 and v1, the time stamp of each partition is defined as the
-%% commit time stamp, and the offset coordinator will retain the
-%% committed offset until its commit time stamp + offset retention
-%% time specified in the broker config; if the time stamp field is not
-%% set, brokers will set the commit time as the receive time before
-%% committing the offset, users can explicitly set the commit time
-%% stamp if they want to retain the committed offset longer on the
-%% broker than the configured offset retention time.
-%% In v2, we removed the time stamp field but add a global retention
-%% time field (see KAFKA-1634 for details); brokers will then always
-%% set the commit time stamp as the receive time, but the committed
-%% offset can be retained until its commit time stamp + user specified
-%% retention time in the commit request. If the retention time is not
-%% set, the broker offset retention time will be used as default.
-
--record(offset_commit_request_partition, { partition :: integer()
-                                         , offset    :: integer()
-                                         , timestamp :: integer() % v1 only
-                                         , metadata  :: binary()
-                                         }).
-
--record(offset_commit_request_topic,
-        { topic      :: binary()
-        , partitions :: [#offset_commit_request_partition{}]
-        }).
-
--record(offset_commit_request,
-        { version                      :: 0..2
-        , consumer_group_id            :: binary()  % v 0,1,2
-        , consumer_group_generation_id :: integer() % v   1,2
-        , consumer_id                  :: binary()  % v   1,2
-        , retention_time               :: integer() % v     2
-        , topics                       :: [#offset_commit_request_topic{}]
-        }).
-
-%%%_* offset_commit response ---------------------------------------------------
--record(offset_commit_response_partition, { partition  :: integer()
-                                          , error_code :: integer()
-                                          }).
-
--record(offset_commit_response_topic,
-        { topic      :: binary()
-        , partitions :: [#offset_commit_response_partition{}]
-        }).
-
--record(offset_commit_response, {topics = [#offset_commit_response_topic{}]}).
-
-%%%_* offset fetch request -----------------------------------------------------
--record(offset_fetch_request_topic, { topic      :: binary()
-                                    , partitions :: [integer()]
-                                    }).
-
--record(offset_fetch_request,
-       { consumer_group :: binary()
-       , topics         :: [#offset_fetch_request_topic{}]
-       }).
-
-%%%_* offset fetch response ----------------------------------------------------
--record(offset_fetch_response_partition, { partition  :: integer()
-                                         , offset     :: integer()
-                                         , metadata   :: binary()
-                                         , error_code :: integer()
-                                         }).
-
--record(offset_fetch_response_topic,
-        { topic      :: binary()
-        , partitions :: [#offset_fetch_response_partition{}]
-        }).
-
--record(offset_fetch_response, {topics :: [#offset_fetch_response_topic{}]}).
-
-%%%_* group coordinator request ------------------------------------------------
--record(group_coordinator_request, {group_id :: binary()}).
-
-%%%_* group coordinator response -----------------------------------------------
--record(group_coordinator_response, { error_code       :: integer()
-                                    , coordinator_id   :: integer()
-                                    , coordinator_host :: binary()
-                                    , coordinator_port :: integer()
-                                    }).
-
-%%%_* describe groups request --------------------------------------------------
--record(describe_groups_request, {groups :: [binary()]}).
-
-%%%_* describe groups response -------------------------------------------------
--record(group_member, { member_id         :: binary()
-                      , client_id         :: binary()
-                      , client_host       :: binary()
-                      , member_metadata   :: binary()
-                      , member_assignment :: binary()
-                      }).
-
--record(describe_group_response, { error_code    :: integer()
-                                 , group_id      :: binary()
-                                 , state         :: binary()
-                                 , protocol_type :: binary()
-                                 , protocol      :: binary()
-                                 , members       :: [#group_member{}]
-                                 }).
-
--record(describe_groups_response, {groups = [#describe_group_response{}]}).
-=======
->>>>>>> 6ad0937e
 
 -define(DEFAULT_CLIENT_ID, brod).
 
