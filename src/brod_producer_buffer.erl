--- conflicted
+++ resolved
@@ -193,22 +193,14 @@
   Reply = #brod_produce_reply{ call_ref = CallRef
                              , result   = brod_produce_req_buffered
                              },
-<<<<<<< HEAD
-  safe_send(CallRef#brod_call_ref.caller, Reply).
-=======
-  cast(Pid, Reply).
->>>>>>> 27dd6847
+  cast(CallRef#brod_call_ref.caller, Reply).
 
 -spec reply_acked(#req{}) -> ok.
 reply_acked(#req{call_ref = CallRef}) ->
   Reply = #brod_produce_reply{ call_ref = CallRef
                              , result   = brod_produce_req_acked
                              },
-<<<<<<< HEAD
-  safe_send(CallRef#brod_call_ref.caller, Reply).
-=======
-  cast(Pid, Reply).
->>>>>>> 27dd6847
+  cast(CallRef#brod_call_ref.caller, Reply).
 
 cast(Pid, Msg) ->
   try
