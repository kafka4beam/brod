--- conflicted
+++ resolved
@@ -68,15 +68,11 @@
 -define(LO_CMD_STABILIZE(AttemptCount, Reason),
         {lo_cmd_stabilize, AttemptCount, Reason}).
 
-<<<<<<< HEAD
 -define(INITIAL_MEMBER_ID, <<>>).
 
--type config() :: group_config().
-=======
 -type config() :: brod:group_config().
->>>>>>> cfcc63b8
 -type ts() :: erlang:timestamp().
--type member() :: brod:kafka_group_member().
+-type member() :: brod:group_member().
 -type offset_commit_policy() :: brod_offset_commit_policy().
 
 -record(state,
@@ -590,13 +586,9 @@
       [format_assignments(TopicAssignments)]),
   start_offset_commit_timer(NewState).
 
-<<<<<<< HEAD
 %% @private
--spec handle_ack(#state{}, topic(), partition(), offset()) -> {ok, #state{}}.
-=======
 -spec handle_ack(#state{}, brod:topic(), brod:partition(), brod:offset()) ->
-                    {ok, #state{}}.
->>>>>>> cfcc63b8
+        {ok, #state{}}.
 handle_ack(#state{ acked_offsets = AckedOffsets
                  } = State, Topic, Partition, Offset) ->
   NewAckedOffsets =
@@ -609,7 +601,7 @@
 merge_acked_offsets(AckedOffsets, OffsetsToAck) ->
   lists:ukeymerge(1, OffsetsToAck, AckedOffsets).
 
--spec format_assignments(brod:brod_received_assignments()) -> iodata().
+-spec format_assignments(brod:received_assignments()) -> iodata().
 format_assignments(Assignments) ->
   Groupped =
     lists:foldl(
@@ -811,7 +803,7 @@
 -spec do_assign_partitions(roundrobin, [member()],
                            [{brod:topic(), brod:partition()}]) ->
                               [{ brod:member_id()
-                               , [brod:brod_partition_assignment()]}].
+                               , [brod:partition_assignment()]}].
 do_assign_partitions(roundrobin, Members, AllPartitions) ->
   F = fun({MemberId, M}) ->
         SubscribedTopics = M#kafka_group_member_metadata.topics,
@@ -850,15 +842,9 @@
 %% @private Extract the partition assignemts from SyncGroupResponse
 %% then fetch the committed offsets of each partition.
 %% @end
-<<<<<<< HEAD
 -spec get_topic_assignments(#state{}, binary() | [kpro:struct()]) ->
-        brod_received_assignments().
+        brod:received_assignments().
 get_topic_assignments(#state{}, ?kpro_cg_no_assignment) -> []; %% no assignments
-=======
--spec get_topic_assignments(#state{}, kpro_ConsumerGroupMemberAssignment()) ->
-        brod:brod_received_assignments().
-get_topic_assignments(#state{}, <<>>) -> [];
->>>>>>> cfcc63b8
 get_topic_assignments(#state{} = State, Assignment) ->
   PartitionAssignments = kpro:find(topic_partitions, Assignment),
   TopicPartitions0 =
@@ -932,18 +918,10 @@
       end, TopicOffsets),
   lists:append(CommittedOffsets0).
 
-<<<<<<< HEAD
 %% @private
--spec resolve_begin_offsets(
-        TopicPartitions  :: [{topic(), partition()}],
-        CommittedOffsets :: [{{topic(), partition()}, offset()}]) ->
-            brod_received_assignments().
-=======
--spec resolve_begin_offsets([{brod:topic(), brod:partition()}],
-                            [{{brod:topic(), brod:partition()},
-                              brod:offset()}]) ->
-                               brod:brod_received_assignments().
->>>>>>> cfcc63b8
+-spec resolve_begin_offsets([TP], [{TP, brod:offset()}]) ->
+        brod:received_assignments()
+          when TP :: {brod:topic(), brod:partition()}.
 resolve_begin_offsets([], _) -> [];
 resolve_begin_offsets([{Topic, Partition} | Rest], CommittedOffsets) ->
   Offset =
