--- conflicted
+++ resolved
@@ -81,7 +81,7 @@
 %%
 -callback handle_message(brod:topic(),
                          brod:partition(),
-                         brod:kafka_message(),
+                         brod:message(),
                          cb_state()) -> {ok, cb_state()} |
                                         {ok, ack, cb_state()}.
 
@@ -107,11 +107,10 @@
 %% 'callback_implemented' in group config.
 %
 % commented out as it's an optional callback
-%-callback assign_partitions([brod:kafka_group_member()],
+%-callback assign_partitions([brod:group_member()],
 %                            [{brod:topic(), brod:partition()}],
-%                            cb_state()) -> [{kafka_group_brod:member_id(),
-%                                             [brod:brod_partition_assignment()]
-%                                            }].
+%                            cb_state()) -> [{brod:group_member_id(),
+%                                             [brod:partition_assignment()]}].
 
 -define(DOWN(Reason), {down, brod_utils:os_time_utc_str(), Reason}).
 
@@ -207,7 +206,7 @@
 
 %% @doc Called by group coordinator when there is new assignemnt received.
 -spec assignments_received(pid(), brod:member_id(), integer(),
-                           brod:brod_received_assignments()) -> ok.
+                           brod:received_assignments()) -> ok.
 assignments_received(Pid, MemberId, GenerationId, TopicAssignments) ->
   gen_server:cast(Pid, {new_assignments, MemberId,
                         GenerationId, TopicAssignments}).
@@ -217,19 +216,12 @@
 assignments_revoked(Pid) ->
   gen_server:call(Pid, unsubscribe_all_partitions, infinity).
 
-<<<<<<< HEAD
 %% @doc This function is called only when `partition_assignment_strategy'
 %% is set for `callback_implemented' in group config.
 %% @end
--spec assign_partitions(pid(), [kafka_group_member()],
-                        [{topic(), partition()}]) ->
-        [{kafka_group_member_id(), [brod_partition_assignment()]}].
-=======
--spec assign_partitions(pid(), [kpro_GroupMemberMetadata()],
+-spec assign_partitions(pid(), [brod:group_member()],
                         [{brod:topic(), brod:partition()}]) ->
-                            [{kafka_group_brod:member_id(),
-                              [brod:brod_partition_assignment()]}].
->>>>>>> cfcc63b8
+        [{brod:group_member_id(), [brod:partition_assignment()]}].
 assign_partitions(Pid, MemberMetadataList, TopicPartitionList) ->
   Call = {assign_partitions, MemberMetadataList, TopicPartitionList},
   gen_server:call(Pid, Call, infinity).
