* 2.4.0 Added brod-cli
* 2.4.1 Fixed brod-cli typo fix
* 2.5.0
  - Pluggable SASL authentication backend (contributor: ElMaxo)
  - Brod-cli support extra ebin to code path
  - Fix group subscriber duplicated loopback messages (bug)
  - SASL-PLAIN username password in text file
  - Hide SASL-PLAIN password in an anonymous function in `brod_client` state
* 2.5.1
  - Fix ignored commit history when committed offset is 0 (bug)
* 3.0.0
  * New Features
    - New API `brod:connect_group_cordinator` to estabilish a sockt towards group coordinator broker.
    - New API `brod:fetch_committed_offsets` to fetch consumer group commited offsets.
    - New API `brod:list_groups`, `brod:list_all_groups` and `brod:describe_groups/3`.
    - Brod-cli new command `groups` to list / describe consumer groups.
    - Brod-cli new command `commits` to list comsuer group committed offsets.
  * Backward-incompatible changes
    - `brod:get_offsets` API replaced with `brod:resolve_offset`.
       Reason: `brod:get_offsets` and `brod_utils:fetch_offsets` are very confusing,
               because they look like fetching consumer group committed offsets.
               Also, the return value has been changed from a list of offsets to a single offset.
    - `brod:get_metadata` return value changed from `#kpro_MetadataResponse{}` record to `kpro:struct()`.
    - `brod_utils:fetch/4` is removed, use `make_fetch_fun/8` instead.
    - `--count` option removed from `brod-cli` `offset` command,
      The command now resolves only one (or maybe none) offset at a time.
    - All type specs defined in `brod.hrl` are moved to exported types from `brod.erl`
  * Backward-compatible changes
    - `#kafka_message{}` record is extended with new fields `ts_type` and `ts`.
    - `#kafka_message.crc` changed from signed to unsigned integer.
* 3.1.0
  * New Features
    - New message type option for topic and group subscribers that specifies whether to
      handle a Kafka `message` or `message_set`.
* 3.2.0
  * New Features
    - Support produce_request version 0 - 2
    - Support fetch_request version 0 - 3
    - Support offsets_request version 0 - 1
    - Support metadata_request version 0 - 2
    - Support message create time by allowing `Value` to be `[{Ts, Key, Value}]` in `brod:produce` and `brod:produce_sync` APIs
    - Bind all `#kafka_message{}` fields to variables so they can be used in brod-cli `fetch` command's `--fmt` expression
  * Bug Fixes
    - Remove sasl application from dependent app list
* 3.3.0
  * New Features
    - Support offset_fetch_request version 1 - 2
    - Provide APIs to reset committed offsets
    - Support offset commit in brod-cli
    - Improved group coordinator logging: 1) stop showing member ID, 2) show callback process.
    - Cache queried version ranges per kafka host
    - Brod-cli 'offset' command by default resolves offsets for all partitions if '--partition' option is 'all' or missing
  * Enhancements
    - Brod rock with elvis with travis
    - Travis run dialyzer check
  * Bug Fixes
    - Fixed brod-cli offset_fetch_request version when working with kafka 0.10.1.x or earlier
    - Make group coordinator restart on heartbeat timeout
* 3.3.1
  * Fix brod-cli commits command redandunt socket usage.
* 3.3.2
  * Enhancements
    - Add sh script to wrap brod-cli escript for erts dir auto discover
    - Detailed log for connection estabilishment failures
  * Bug Fixes
    - Demonitor producer pid after sync_produce_request timeout
* 3.3.3
  * Add a --no-api-vsn-query option for brod-cli to support kafka 0.9
  * Bump kafka_protocol to 1.1.1 to fix relative offsets issue
    so brod-cli can fetch compressed batches as expected,
    also brod_consumer can start picking fetch request version
  * Upgrade roundrobin group protocol to roundrobin_v2 to fix offset commit incompatiblility
    with kafka spec and monitoring tools etc. see https://github.com/klarna/brod/issues/241 for details
* 3.3.4
  * Fix issue #247 -- revert the handling of offset = -1 in offset_fetch_response, bug introduced in 3.3.0
    offset = -1 in offset_fetch_response is an indicator of 'no commit' should be ignored (not taken as 'latest')
* 3.3.5
  * Fix issue #252 -- Kafka 0.11 and 1.0 have more strict validations on compressed batch wrapper message.
    Changed kafka_protocol 1.1.2 has the wrapper timestamp and offsets fixed.
* 3.4.0
  * Add `prefetch_bytes' consumer config. `brod_consumer' should stop fetch-ahead only when
    both `prefetch_count' and `prefetch_bytes' limits are exceeded
* 3.5.0
  * Add `*_offset` variants to `produce` APIs, returning the base offsets that were assigned by Kafka.
    Producers need to be restarted when upgrading to this version.
* 3.5.1
  * Add `extra_sock_opts` client socket options.
    It would be helpful for tuning the performance of tcp socket.
* 3.5.2
  * Fix issue #263: Kafka 0.11 may send empty batch in fetch response when messages are deleted in
    compacted topics.
* 3.6.0
  * Moved 3 modules to kafka_protocol:
    - `brod_sock` -> `kpro_connection`
    - `brod_auth_backed` -> `kpro_auth_backend`
    - `brod_kafka_requests` -> `kpro_sent_reqs`
  * `#kafka_message.key` and `#kafka_message.value` are now always `binary()`
    (they were of spec `undefined | binary()` prior to this version).
    i.e. empty bytes are now decoded as `<<>>` instead of `undefined`.
    This may cause dialyzer check failures.
  * `brod_client` no longer logs about metadata socket down, it had been confusing rather than being helpful
  * There is no more cool-down delay for metadata socket re-establishment
  * `brod_group_coordinator` default session timeout changed from 10 seconds to 30,
     and heartbeat interval changed from 2 seconds to 5.
  * Add `brod:produce_cb/4` and `brod:produce_cb/6` to support user defined callback as produce ack handler.
  * Add `brod:produce_no_ack/3` and `brod:produce_no_ack/5`.
  * `min_compression_batch_size` is removed from producer config.
  * Support magic v2 batch/message format (message headers).
  * Use rebar3 as primary build tool for travis-ci, erlang.mk is still supported.
  * Support `SCRAM-SHA-256` and `SCRAM-SHA-512` SASL authentication mechanisms.
* 3.6.1
  * Make produce request version configurable as `produce_req_vsn` in `brod:producer_config()`
  * Upgrade `kafka_protocol` to `2.1.2` to support alpine/busybox build
* 3.6.2
  * Allow `brod_topic_subscriber` to explicitly start consuming from partition offset 0 (by passing in
    a committed offset of -1).
* 3.7.0
  * Add `brod_group_subscriber:ack/5` and `brod_group_subscriber:commit/4` to let group subscribers
    commit offsets asynchronously
  * Pr #284: In compacted topics, Kafka may return a MessageSet which contains only
    messages before the desired offset. Just keep reading forward in this case.
  * Issue #285 `brod_consumer` no longer restart on `leader_not_availble` and `not_leader_for_partition`
    error codes received in fetch response. It resets connection and rediscover leader after delay.
* 3.7.1
  * Fix brod_topic_subscriber and brod_group_subscriber re-subscribe behaviour
    to avoid fetching duplicated messages.
  * Add 'random' and 'hash' partitioner for produce APIs
  * Allow `brod_group_subscrber:assign_partitions/3` to return an updated cb_state
  * `brod_client:get_connection` is back
  * Make it possible to run tests on both mac and linux
  * Position group leader member at the head of members list when assigning partitions
* 3.7.2
  * Pr #298: Subscriber now automatically reconnects to Kafka on topic rebalances where
    the previous partition leader no longer holds the partition at all.
  * Pr #299: Fix topic subscriber returning partition offsets from callback module's init.
* 3.7.3
  * Bump kafka_protocol version to 2.2.3
  * Discard stale async-ack messages to group subscriber
* 3.7.4
  * Add callback to make user_data in group join request
* 3.7.5
  * Bump kafka_protocol version to 2.2.7
  * Fix empty assignment handling. In case a group member has no partition assigned,
    `member_assignment` data field in group sync response can either be `null` (kafka 0.10)
    or a struct having empty `topic_partitions` (kafka 0.11 or later). The later case
    was not handled properly in `brod` before this fix.
* 3.7.6
  * Fix produce message input type spec to make it backward compatible (bug introduced in 3.7.3)
* 3.7.7
  * Fix `badrecord` race: message-set is delivered to `brod_group_subscriber` after
    unsubscribed from `brod_consumer`.
* 3.7.8
  * Drop batches in aborted transactions (and all control batches)
    also improve offset fast-forwarding when empty batches are received
* 3.7.9
  * Fix brod-cli escript include apps
  * Fix brod-cli sub-record formatting crash
  * Upgrade to kafka_protocol 2.2.8 to discard replica_not_available error code in metadata response
  * Fix empty responses field in fetch response #323
* 3.7.10
  * Compare begin_offset with last stable offset before advancing to next offset in case empty
    batch is received. Prior to this version, fetch attempts on unstable messages (messages
    belong to open transactions (transactions which are neigher committed nor aborted),
    may result in an empty message set, then `brod_consumer` or `brod_utils:fetch` jumps to
    the next offset (if it is less than high-watermark offset).
* 3.7.11
  * Fix a bug when dropping aborted transactions for compacted topics
<<<<<<< HEAD
* 3.8.0
  * Bump to kafka_protocol 2.2.9 (allow `atom()` hostname)
  * Add `brod:fold/8`. This API spawns a process to fetch-ahead while folding the previously
    fetched batch. `brod-cli`'s `fetch` command is updated to call this `fold` API for better
    performance.
=======
>>>>>>> 75a2b9e4
<|MERGE_RESOLUTION|>--- conflicted
+++ resolved
@@ -165,11 +165,8 @@
     the next offset (if it is less than high-watermark offset).
 * 3.7.11
   * Fix a bug when dropping aborted transactions for compacted topics
-<<<<<<< HEAD
 * 3.8.0
   * Bump to kafka_protocol 2.2.9 (allow `atom()` hostname)
   * Add `brod:fold/8`. This API spawns a process to fetch-ahead while folding the previously
     fetched batch. `brod-cli`'s `fetch` command is updated to call this `fold` API for better
-    performance.
-=======
->>>>>>> 75a2b9e4
+    performance.