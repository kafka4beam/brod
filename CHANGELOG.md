# Changelog
- 4.5.0
  - Expose `create_partitions` from the underlying kafka_protocol
  - Allow partitions to automatically have producers started for newly discovered partitions.
<<<<<<< HEAD
=======

- 4.4.6
  - Upgrade to `kafka_protocol-4.2.8` for dependency (`crc32cer-1.0.4`) to fix its link error.

- 4.4.5
  - Start supervisor process for the new increase partitions at `do_get_metadata` function.
  - Upgrade to `kafka_protocol-4.2.7` for fast dependency (`crc32cer-1.0.3`) build.

- 4.4.4
  - Fixed `ListGroups` API request for Kafka Protocol API version 3.

- 4.4.3
  - Modify`brod_client:get_metadata` and `brod_client:get_metadata_safe` function for support multiple topics.

- 4.4.2
  - Expanded API version ranges to support Kafka 4.0.0
    ```
    join_group: {0,1} -> {0,6}
    heartbeat: {0,0} -> {0,4}
    leave_group: {0,0} -> {0,4}
    describe_groups: {0,0} -> {0,5}
    list_groups: {0,0} -> {0,3}
    create_topics: {0,0} -> {0,4}
    delete_topics: {0,0} -> {0,4}
    ```

- 4.4.1
  - Upgrade `kafka_protocol` from 4.2.3 to 4.2.5 for:
    - `crc32c` performance improvements on ARM.
  - Replace self messaging in `init` with `handle_continue`
>>>>>>> a85a7639

- 4.4.0
  - Support `zstd` compression.
  - Upgrade `kafka_protocol` from 4.1.10 to 4.2.3 for:
    - logging improvements
    - `crc32c` performance improvements on x86

- 4.3.3
  - Catch `exit` exception when group coordinator calls group member (owner) process.
  - Add `unknown_topic_cache_ttl` option in client config.
  - Doc improvements.

- 4.3.2
  - Upgrade `kafka_protocol` from 4.1.9 to 4.1.10 for partition leader discover/connect timeout fix.

- 4.3.1
  - Fixed `brod_client:stop_consumer` so that it doesn't crash the client process if an unknown consumer is given as argument.
  - Previously, `brod_group_subscriber_v2` could leave `brod_consumer` processes lingering even after its shutdown.  Now, those processes are terminated.

- 4.3.0
  - Split brod-cli out to a separate project [kafka4beam/brod-cli](https://github.com/kafka4beam/brod-cli)

- 4.2.0
  - Optimize consumer fetch latency.
    Introduced the `share_leader_conn` consumer configuration option (default: `false`).
    This setting allows users to opt for the previous behavior if preferred (set to `true`).

- 4.1.1
  - Upgrade `kafka_protocol` from version 4.1.5 to 4.1.9.

- 4.1.0
  - For v2 subscribers, pass offset `ack_fun` as a callback state init parameter.
    This makes it possible for callback implementation to acknowledge offsets easier.
    [PR#591](https://github.com/kafka4beam/brod/pull/591)
  - Type spec fix. [PR#590](https://github.com/kafka4beam/brod/pull/590)
  - Fix `brod:fold/8` to avoid exception when a stable offset points to en empty batch.
    [PR#589](https://github.com/kafka4beam/brod/pull/589)

- 4.0.0
  - Remove `snappyer` from default dependency [PR#547](https://github.com/kafka4beam/brod/pull/547).
    Starting from `kafka_protocol-4.0`, it no longer requires compression libraries as rebar dependencies.
    Now `brod-4.0` has it removed too.
    For more compression options, see [kafka_protocol/README](https://github.com/kafka4beam/kafka_protocol/blob/master/README.md#compression-support)

- 3.19.1
  - Made brod-cli to work on OTP 26. [PR#582](https://github.com/kafka4beam/brod/pull/582)
    - `--ssl` option is now mandatory if TLS is to be used (previously it can be derived from `--cacertfile` option)
    - TLS version defaults to 1.2, added `--ssl-versions` to support explictly setting TLS 1.3
  - Support building on OTP 27 [PR#585](https://github.com/kafka4beam/brod/pull/585)
    Also fixed rebar.lock for dependency `kafka_protocol-4.1.5`
  - Guard against crashes in `brod_client:get_consumer/3` [PR#587](https://github.com/kafka4beam/brod/pull/587) (originally [PR#581](https://github.com/kafka4beam/brod/pull/581))

- 3.19.0
  - Forward unhandled messages in topic/group consumer processes to handle_info/2 callbacks
    in order to support arbitrary message passing [PR#580](https://github.com/kafka4beam/brod/pull/580)

- 3.18.0
  - Add transactional APIs. [PR#549](https://github.com/kafka4beam/brod/pull/549)
  - Fix unnecessary group coordinator restart due to `hb_timeout` exception. [PR#578](https://github.com/kafka4beam/brod/pull/578)
  - Changed supervisor3 progress log level from `info` to `debug`. [PR#572](https://github.com/kafka4beam/brod/pull/572)
  - Type spec fix. [PR#571](https://github.com/kafka4beam/brod/pull/571)
  - Remove unused macro. [PR#575](https://github.com/kafka4beam/brod/pull/575)

- 3.17.1
  - Upgrade `kafka_protocol` from 4.1.3 to 4.1.5
    - Allow space after `,` in comma-separated bootstrapping host:port list
    - Avoid `badmatch` exception when parsing SASL password file

- 3.17.0
  - Deleted `supervisor3` as dependency, module is now moved to brod.git named `brod_supervisor3`.
  - Upgrade `snappyer` version from 1.2.8 to 1.2.9.
  - Upgrade `kafka_protocol` from 4.1.2 to 4.1.3.
  - In rebar3.config move `coveralls` from `plugins` to `project_plugins`.

- 3.16.8
  - Upgrade `supervisor3` from 1.1.11 to 1.1.12 to log supervisor status
    at `debug` level instead of `notice` level.
  - Add `brod_group_subscriber_v2:get_workers` function to help
    monitor and check the health of a consumer group.

- 3.16.7
  - Upgrade `kafka_protocol` from 4.1.1 to 4.1.2 to allow handling
    multiply nested wrapped secrets.

- 3.16.6
  - Upgrade `kafka_protocol` from 4.1.0 to 4.1.1 to support defining
    SNI for bootstrap hosts without the need to set the `verify_peer`
    config.

- 3.16.5
  - Improve the documentation
  - Add `brod:get_partitions_count_safe/2`.
    It is ensured not to auto-create topics in Kafka even
    when Kafka has topic auto-creation configured.
  - Treat `offset = 0` commit record as `earliest`.
    This is an issue introduced in 3.16.4 which supported subscriber
    managed offset commits to be represented as `{begin_offset, Offset}`.
    The issue is: `0` is altered by v2 group worker to `-1`.
    Handled as offsets greater than 0, v2 group worker assums `brod_topic_subscriber`
    would apply `+1` to it, however `-1` is actually interpreted as `latest`.
    [#531](https://github.com/kafka4beam/brod/pull/531) fixes it
    by replacing `0` with `earliest`.

- 3.16.4
  - Allow special begin_offset from consumer managed commits.
  - Fix specs for `brod_group_subscriber_v2.get_committed_offset`
  - Update kafka_protocol from 4.0.3 to 4.1.0. kafka_protocol 4.1.0 support a
    different version of the auth plugin interface that also pass the
    handshake version to the plugin. This is used by the SASL GSSAPI Kerberos
    plugin brod_gssapi (<https://github.com/kafka4beam/brod_gssapi>) so that
    the correct handshake protocol is used. The change is backwards compatible
    as the old interface will be used if the plugin module does not have a
    function with the name and arity that is required by the new interface.
    See <https://github.com/kafka4beam/kafka_protocol/pull/102> for details.
- 3.16.3
  - Fix specs for `delete_topics`.
  - Ensure that partition worker process is alive before returning it.
  - Update kafka_protocol from 4.0.1 to 4.0.3 in rebar.lock file.
  - Make consumer 'isolation_level' configurable.
- 3.16.2
  - Update kafka_protocol from 4.0.1 to 4.0.3.
    Prior to this change the actual time spent in establishing a
    Kafka connection might be longer than desired due to the timeout
    being used in SSL upgrade (if enabled), then API version query.
    This has been fixed by turning the given timeout config
    into a deadline, and the sub-steps will try to meet the deadline.
    see more details here: <https://github.com/kafka4beam/kafka_protocol/pull/92>
  - Catch `timeout` and other `DOWN` reasons when making `gen_server` call to
    `brod_client`, `brod_consumer` and producer/consumer supervisor,
    and return as `Reason` in `{error, Reason}`.
    Previously only `noproc` reason is caught. (#492)
  - Propagate `connect_timeout` config to `kpro` API functions as `timeout` arg
    affected APIs: connect_group_coordinator, create_topics, delete_topics,
    resolve_offset, fetch, fold, fetch_committed_offsets (#458)
  - Fix bad field name in group describe request (#486)
- 3.16.1
  - Fix `brod` script in `brod-cli` in release.
  - Support `rebalance_timeout` consumer group option
- 3.16.0
  - Update to kafka-protocol v4.0.1
- 3.15.6
  - Eliminate long-lived anonymous function closures
- 3.15.5
  - Fix exponential growth of `brod_producer` buffer
- 3.15.4
  - Avoid start_link for temp connection usages
    affected APIs: fetch_committed_offsets, fetch, resolve_offset, create_topics, delete_topics
- 3.15.3
  - Try to commit acknowledged offsets when brod_group_subscriber_v2 terminates
  - Fix process leak, close connection after offset is fetched in brod_utils:fetch_committed_offsets/3
- 3.15.2
  - Producer: Do not format producer buffer in `gen_server` state
  - Consumer: Do not commit offsets when `unknown_member_id` error is received
  - Logging: Changed from `error_logger` to `logger` macros
  - Don't shut down brod_group_subscriber_v2 on previous generation worker termination
  - Fix brod_group_subscriber_v2 crash on shutdown
  - Use GitHub Actions instead of Travis CI
  - Added Elixir example
  - Rename DEFAULT_TIMEOUT macro in public brod.hrl to BROD_DEFAULT_TIMEOUT.
- 3.15.0 (and 3.15.1, for some reason tagged on the same commit)
  - Fix unknown types
  - Build on OTP-23
- 3.14.0
  NOTE: This release changes internal states of brod worker processes
  in a way that cannot by applied on a running system. brod application
  and all brod workers should be shot down for the time of the upgrade.

  - Introduced a new optional terminate/2 callback to
    brod_topic_subscriber and brod_group_subscriber_v2 behaviors

  - Introduced new API functions for starting topic subscribers:
    brod_topic_subscriber:start_link/1 and brod:start_link_topic_subscriber/1
    Old APIs
    - brod:start_link_topic_subscriber/5,
    - brod:start_link_topic_subscriber/6
    - brod:start_link_topic_subscriber/7
    - brod_topic_subscriber:start_link/6
    - brod_topic_subscriber:start_link/7
    - brod_topic_subscriber:start_link/8
      are deprecated and will be removed in the next major release

- 3.13.0
  - Update supervisor3 dependency to 1.1.11
  - brod_group_subscriber_v2 behavior handles worker crashes
  - Makefile fix for hex publishing
  - Reverse Changelog order
  - Fix typos and dialyzer warnings
- 3.12.0
  - Enable passing custom timeout to resolve_offset
- 3.11.0
  - Improve compatibility with EventHub
- 3.10.0
  - Stop supporting erlang.mk
  - Stop supporting rebar
  - Update kafka_protocol dependency to 2.3.6
  - Add new brod_group_coordinator:update_topics API
- 3.9.5
  - Bump kafka_protocol dependency to 2.3.3
- 3.9.4
  - Handle undefined fetcher in fold loop exception
- 3.9.3
  - Remove vsn-check dependency from default Makefile target
    This enables using brod with erlang.mk + hex
  - Bump kafka_protocol dependency to 2.3.2
- 3.9.2
  - Fix corrupted package published to hex
- 3.9.1
  - Receive pending acks after assignments_revoked is invoked
- 3.9.0
  - Updated kafka_protocol dependency to 2.3.1
  - (Experimental) Added group_subscriber_v2 behavior
  - Added API for topic deletion and creation
- 3.8.1
  - Handle the case when high_watermark < last_stable_offset in fetch resp
- 3.8.0
  - Bump to kafka_protocol 2.2.9 (allow `atom()` hostname)
  - Add `brod:fold/8`. This API spawns a process to fetch-ahead while folding the previously
    fetched batch. `brod-cli`'s `fetch` command is updated to call this `fold` API for better
    performance.
  - Add callbacks to allow `brod_client:stop_producer` and `brod_client:stop_consumer` to remove
    the stopped child references from the supervisor and clean up the client ets table to allow
    later restart.
  - Support scram SASL authentication in brod-cli
  - Made possible to start-link or supervise `brod_consumer` in user apps, instead of always
    under `brod_client`'s `brod_consumers_sup`
- 3.7.11
  - Fix a bug when dropping aborted transactions for compacted topics
- 3.7.10
  - Compare begin_offset with last stable offset before advancing to next offset in case empty
    batch is received. Prior to this version, fetch attempts on unstable messages (messages
    belong to open transactions (transactions which are neither committed nor aborted),
    may result in an empty message set, then `brod_consumer` or `brod_utils:fetch` jumps to
    the next offset (if it is less than high-watermark offset).
- 3.7.9
  - Fix brod-cli escript include apps
  - Fix brod-cli sub-record formatting crash
  - Upgrade to kafka_protocol 2.2.8 to discard replica_not_available error code in metadata response
  - Fix empty responses field in fetch response #323
- 3.7.8
  - Drop batches in aborted transactions (and all control batches)
    also improve offset fast-forwarding when empty batches are received
- 3.7.7
  - Fix `badrecord` race: message-set is delivered to `brod_group_subscriber` after
    unsubscribed from `brod_consumer`.
- 3.7.6
  - Fix produce message input type spec to make it backward compatible (bug introduced in 3.7.3)
- 3.7.5
  - Bump kafka_protocol version to 2.2.7
  - Fix empty assignment handling. In case a group member has no partition assigned,
    `member_assignment` data field in group sync response can either be `null` (kafka 0.10)
    or a struct having empty `topic_partitions` (kafka 0.11 or later). The later case
    was not handled properly in `brod` before this fix.
- 3.7.4
  - Add callback to make user_data in group join request
- 3.7.3
  - Bump kafka_protocol version to 2.2.3
  - Discard stale async-ack messages to group subscriber
- 3.7.2
  - Pr #298: Subscriber now automatically reconnects to Kafka on topic rebalances where
    the previous partition leader no longer holds the partition at all.
  - Pr #299: Fix topic subscriber returning partition offsets from callback module's init.
- 3.7.1
  - Fix brod_topic_subscriber and brod_group_subscriber re-subscribe behaviour
    to avoid fetching duplicated messages.
  - Add 'random' and 'hash' partitioner for produce APIs
  - Allow `brod_group_subscrber:assign_partitions/3` to return an updated cb_state
  - `brod_client:get_connection` is back
  - Make it possible to run tests on both mac and linux
  - Position group leader member at the head of members list when assigning partitions
- 3.7.0
  - Add `brod_group_subscriber:ack/5` and `brod_group_subscriber:commit/4` to let group subscribers
    commit offsets asynchronously
  - Pr #284: In compacted topics, Kafka may return a MessageSet which contains only
    messages before the desired offset. Just keep reading forward in this case.
  - Issue #285 `brod_consumer` no longer restart on `leader_not_availble` and `not_leader_for_partition`
    error codes received in fetch response. It resets connection and rediscover leader after delay.
- 3.6.2
  - Allow `brod_topic_subscriber` to explicitly start consuming from partition offset 0 (by passing in
    a committed offset of -1).
- 3.6.1
  - Make produce request version configurable as `produce_req_vsn` in `brod:producer_config()`
  - Upgrade `kafka_protocol` to `2.1.2` to support alpine/busybox build
- 3.6.0
  - Moved 3 modules to kafka_protocol:
    - `brod_sock` -> `kpro_connection`
    - `brod_auth_backed` -> `kpro_auth_backend`
    - `brod_kafka_requests` -> `kpro_sent_reqs`
  - `#kafka_message.key` and `#kafka_message.value` are now always `binary()`
    (they were of spec `undefined | binary()` prior to this version).
    i.e. empty bytes are now decoded as `<<>>` instead of `undefined`.
    This may cause dialyzer check failures.
  - `brod_client` no longer logs about metadata socket down, it had been confusing rather than being helpful
  - There is no more cool-down delay for metadata socket re-establishment
  - `brod_group_coordinator` default session timeout changed from 10 seconds to 30,
    and heartbeat interval changed from 2 seconds to 5.
  - Add `brod:produce_cb/4` and `brod:produce_cb/6` to support user defined callback as produce ack handler.
  - Add `brod:produce_no_ack/3` and `brod:produce_no_ack/5`.
  - `min_compression_batch_size` is removed from producer config.
  - Support magic v2 batch/message format (message headers).
  - Use rebar3 as primary build tool for travis-ci, erlang.mk is still supported.
  - Support `SCRAM-SHA-256` and `SCRAM-SHA-512` SASL authentication mechanisms.
- 3.5.2
  - Fix issue #263: Kafka 0.11 may send empty batch in fetch response when messages are deleted in
    compacted topics.
- 3.5.1
  - Add `extra_sock_opts` client socket options.
    It would be helpful for tuning the performance of tcp socket.
- 3.5.0
  - Add `*_offset` variants to `produce` APIs, returning the base offsets that were assigned by Kafka.
    Producers need to be restarted when upgrading to this version.
- 3.4.0
  - Add `prefetch_bytes` consumer config. `brod_consumer` should stop fetch-ahead only when
    both `prefetch_count` and `prefetch_bytes` limits are exceeded
- 3.3.5
  - Fix issue #252 -- Kafka 0.11 and 1.0 have more strict validations on compressed batch wrapper message.
    Changed kafka_protocol 1.1.2 has the wrapper timestamp and offsets fixed.
- 3.3.4
  - Fix issue #247 -- revert the handling of offset = -1 in offset_fetch_response, bug introduced in 3.3.0
    offset = -1 in offset_fetch_response is an indicator of 'no commit' should be ignored (not taken as 'latest')
- 3.3.3
  - Add a --no-api-vsn-query option for brod-cli to support kafka 0.9
  - Bump kafka_protocol to 1.1.1 to fix relative offsets issue
    so brod-cli can fetch compressed batches as expected,
    also brod_consumer can start picking fetch request version
  - Upgrade roundrobin group protocol to roundrobin_v2 to fix offset commit incompatiblility
    with kafka spec and monitoring tools etc. see <https://github.com/klarna/brod/issues/241> for details
- 3.3.2
  - Enhancements
    - Add sh script to wrap brod-cli escript for erts dir auto discover
    - Detailed log for connection estabilishment failures
  - Bug Fixes
    - Demonitor producer pid after sync_produce_request timeout
- 3.3.1
  - Fix brod-cli commits command redandunt socket usage.
- 3.3.0
  - New Features
    - Support offset_fetch_request version 1 - 2
    - Provide APIs to reset committed offsets
    - Support offset commit in brod-cli
    - Improved group coordinator logging: 1) stop showing member ID, 2) show callback process.
    - Cache queried version ranges per kafka host
    - Brod-cli 'offset' command by default resolves offsets for all partitions if '--partition' option is 'all' or missing
  - Enhancements
    - Brod rock with elvis with travis
    - Travis run dialyzer check
  - Bug Fixes
    - Fixed brod-cli offset_fetch_request version when working with kafka 0.10.1.x or earlier
    - Make group coordinator restart on heartbeat timeout
- 3.2.0
  - New Features
    - Support produce_request version 0 - 2
    - Support fetch_request version 0 - 3
    - Support offsets_request version 0 - 1
    - Support metadata_request version 0 - 2
    - Support message create time by allowing `Value` to be `[{Ts, Key, Value}]` in `brod:produce` and `brod:produce_sync` APIs
    - Bind all `#kafka_message{}` fields to variables so they can be used in brod-cli `fetch` command's `--fmt` expression
  - Bug Fixes
    - Remove sasl application from dependent app list
- 3.1.0
  - New Features
    - New message type option for topic and group subscribers that specifies whether to
      handle a Kafka `message` or `message_set`.
- 3.0.0
  - New Features
    - New API `brod:connect_group_cordinator` to establish a sockt towards group coordinator broker.
    - New API `brod:fetch_committed_offsets` to fetch consumer group committed offsets.
    - New API `brod:list_groups`, `brod:list_all_groups` and `brod:describe_groups/3`.
    - Brod-cli new command `groups` to list / describe consumer groups.
    - Brod-cli new command `commits` to list comsuer group committed offsets.
  - Backward-incompatible changes
    - `brod:get_offsets` API replaced with `brod:resolve_offset`.
      Reason: `brod:get_offsets` and `brod_utils:fetch_offsets` are very confusing,
      because they look like fetching consumer group committed offsets.
      Also, the return value has been changed from a list of offsets to a single offset.
    - `brod:get_metadata` return value changed from `#kpro_MetadataResponse{}` record to `kpro:struct()`.
    - `brod_utils:fetch/4` is removed, use `make_fetch_fun/8` instead.
    - `--count` option removed from `brod-cli` `offset` command,
      The command now resolves only one (or maybe none) offset at a time.
    - All type specs defined in `brod.hrl` are moved to exported types from `brod.erl`
  - Backward-compatible changes
    - `#kafka_message{}` record is extended with new fields `ts_type` and `ts`.
    - `#kafka_message.crc` changed from signed to unsigned integer.
- 2.5.1
  - Fix ignored commit history when committed offset is 0 (bug)
- 2.5.0
  - Pluggable SASL authentication backend (contributor: ElMaxo)
  - Brod-cli support extra ebin to code path
  - Fix group subscriber duplicated loopback messages (bug)
  - SASL-PLAIN username password in text file
  - Hide SASL-PLAIN password in an anonymous function in `brod_client` state
- 2.4.1 Fixed brod-cli typo fix
- 2.4.0 Added brod-cli<|MERGE_RESOLUTION|>--- conflicted
+++ resolved
@@ -2,8 +2,6 @@
 - 4.5.0
   - Expose `create_partitions` from the underlying kafka_protocol
   - Allow partitions to automatically have producers started for newly discovered partitions.
-<<<<<<< HEAD
-=======
 
 - 4.4.6
   - Upgrade to `kafka_protocol-4.2.8` for dependency (`crc32cer-1.0.4`) to fix its link error.
@@ -34,7 +32,6 @@
   - Upgrade `kafka_protocol` from 4.2.3 to 4.2.5 for:
     - `crc32c` performance improvements on ARM.
   - Replace self messaging in `init` with `handle_continue`
->>>>>>> a85a7639
 
 - 4.4.0
   - Support `zstd` compression.
